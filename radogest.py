--- conflicted
+++ resolved
@@ -6,11 +6,8 @@
     Jacob Porter <jsporter@vt.edu>
 """
 
-<<<<<<< HEAD
+
 # TODO: Get a set of maximally distant genomes as a sampling strategy.  Per Andrew.  Handle case where a taxid has only one genome?  See 8892 for vertebrate refseq data.
-=======
-# TODO: Get a set of maximally distant genomes as a sampling strategy.  Per Andrew.
->>>>>>> c55897cc
 # TODO: Provide annotation mapping (Coding domain, etc. info from gbff file)?
 # TODO: Allow for all file types to be downloaded into the same directory?  Need to include file type information in the index.
 # TODO: Add better parallelism to sampling, index creation.  PySpark?  Process pool?
