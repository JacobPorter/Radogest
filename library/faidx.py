--- conflicted
+++ resolved
@@ -75,11 +75,7 @@
             fasta_exists = True
             break
     if not fasta_exists:
-<<<<<<< HEAD
-        return None, None, None
-=======
         return count, 1, path
->>>>>>> c55897cc
     for name in files:  # Should we always delete FAI files.  Yes.
         if (name.endswith('fai')):
             os.remove(os.path.join(path, name))
