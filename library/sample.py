"""
Produces a fasta file of randomly chosen sequences corresponding to the
given taxonomic id.
:Authors:
    Jacob Porter <jsporter@vt.edu>
"""

import os
import errno
import pickle
import shutil
import sys
import random
import string
import subprocess
import sqlite3
import tempfile
import operator
from multiprocessing import Pool
from collections import defaultdict

from ete3 import NCBITaxa

from SeqIterator.SeqIterator import SeqReader, SeqWriter
from library.permute import randomly_permute_fasta_taxid
from library.chop import chop_genomes

from config import BEDTOOLS
from _ast import Or

ncbi = NCBITaxa()

# If the sample falls below NUMBER_CUTOFF, get NUMBER_SAMPLE samples instead.
NUMBER_CUTOFF = 150
NUMBER_SAMPLE = 300
# The actual number of random samples taken is multipled by this multiplier.
# This is done so that samples with N's in them can be excluded.
SAMPLE_MULTIPLIER = 1.2

# Standard deviations to take for kmer size checking
_STD_DEV = 1.5

# KMERS above this size will be checked for their wildcard percentage.
_WILDCARD_KMER_T = 1000
# The number of kmers to sample when checking the wildcard percentage.
_WILDCARD_SAMPLE_NUM = 500
# The percentage of kmers that have wildcards before the genome is discarded.
_WILDCARD_PERCENT_T = 0.70

# The default probability of taking the reverse complement of a DNA sequence.
_RC_PROB = 0.5

_TRAIN = 1
_TEST = 2

# from config import GENOMES_NT, GENOMES_AA, GENOMES_CD

# The reverse complement mapping.
reverse_mapping_init = {"A": "T",
                        "T": "A",
                        "C": "G",
                        "G": "C",
                        "N": "N",
                        "Y": "R",
                        "R": "Y",
                        "W": "W",
                        "S": "S",
                        "K": "M",
                        "M": "K",
                        "D": "H",
                        "V": "B",
                        "H": "D",
                        "B": "V",
                        "X": "X",
                        "-": "-",
                        }

reverse_mapping = defaultdict(lambda: "N")

for key in reverse_mapping_init:
    reverse_mapping[key] = reverse_mapping_init[key]


def get_reverse_complement(seq):
    """
    Calculate the reverse complement of a DNA string.

    Parameters
    ----------
    seq: iterable
        An ordered list of DNA bases.

    Returns
    -------
    A string of DNA bases that represent the reverse complement of the input.

    """
    return "".join([reverse_mapping[base.upper()] for base in reversed(seq)])


def random_reverse(seq_id, seq, prob=_RC_PROB):
    """
    Randomly compute the reverse complement of a sequence and modify the id.

    Parameters
    ----------
    seq_id: str
        The id of the sequence for a fasta record.
    seq: str
        The DNA sequence.
    prob: float 0
        The probability of taking the reverse complement.
        0.0 <= prob <= 1.0

    Returns
    -------
    (str, str)
        A tuple representing a sequence id followed by a DNA sequence.

    """
    if random.random() >= prob:
        return (seq_id + ":+", seq)
    else:
        try:
            rc_seq = get_reverse_complement(seq)
        except KeyError:
            print((seq_id, seq), file=sys.stderr)
            raise KeyError
        return (seq_id + ":-", rc_seq)


def get_rc_fasta(filename_input,
                 filename_output,
                 prob=_RC_PROB,
                 remove=False,
                 verbose=0):
    """
    Randomly do the reverse comlement for DNA sequences in a fasta file.

    Parameters
    ----------
    filename_input: str
        The location of the filename.
    filename_output: str
        The location of the output.  If None or False, sys.stdout will be used.
    prob: float
        A number between 0 and 1.0 that represents the probability that the
        reverse complement will be done.
    remove: boolean
        If True, remove sequences with N's in them.

    Returns
    -------
    counter: int
        A count of the records processed.

    """
    input_iterator = SeqReader(filename_input, file_type="fasta")
    output_fd = open(filename_output, 'w') if filename_output else sys.stdout
    read_counter = 0
    write_counter = 0
    output_writer = SeqWriter(output_fd, file_type="fasta")
    for seq_id, seq_seq in input_iterator:
        read_counter += 1
        if remove and ("n" in seq_seq or "N" in seq_seq):
            continue
        output_writer.write(random_reverse(seq_id, seq_seq, prob=prob))
        write_counter += 1
        if verbose > 1 and write_counter % 1000 == 0:
            print("Reverse complement: {} records written so far.".format(
                write_counter),
                 file=sys.stderr)
    return read_counter, write_counter


def binary_search(target, array, begin, end):
    """
    Binary search

    Parameters
    ----------
    target: comparable
        An item to compare to
    array: iterable, indexable
        An array to search for
    begin: int
        Beginning index for the array
    end: int
        Ending index for the array

    Returns
    -------
    An item that satisfies the binary search.

    """
    if array == []:
        return None
    if begin == end:
        return begin
    if begin == end-1:
        return begin if target < array[begin] else end
    mid = begin + int(round((end - begin) / 2.0))
    if target < array[mid]:
        return binary_search(target, array, begin, mid)
    return binary_search(target, array, mid, end)


def uniform_samples_at_rank(index, sublevels, genomes_dir,
<<<<<<< HEAD
                            number, kmer_length, 
                            include_wild, amino_acid,
                            temp_dir, include_list):
=======
                            number, kmer_length,
                            include_wild, amino_acid, temp_dir):
>>>>>>> c55897cc
    """
    Get a count of samples from each genome under the taxids given by ranks.

    Parameters
    ----------
    index: dict
        A dictionary representing genome locations and genome taxid
        associations
    sublevels: iterable
        An iterable that gives ranks underneath taxid to sample from.
    number: int
        The number of random sequences to sample.
    kmer_length: int
        The length of the kmer to sample.
    include_wild: boolean
        True if wildcard DNA characters are desired.  False otherwise.


    Returns
    -------
    dict
        A dictionary keyed on taxids where the value is the number of sequences
        to sample for each taxid.

    """
    taxid_accessions = {}
    for taxid in sublevels:
        my_accessions = [accession
                         for accession in index['taxids'][taxid]
                         if include_accession(accession,
                                              taxid,
                                              index,
                                              genomes_dir,
                                              kmer_length,
                                              include_wild,
                                              amino_acid,
                                              temp_dir,
                                              include_list)]
        my_sums = [index['genomes'][accession]['contig_sum']
                   for accession in my_accessions]
        if my_accessions:
            taxid_accessions[taxid] = [my_accessions,
                                       my_sums]
    if not taxid_accessions:
        return None
    try:
        uniform_number = round(number / len(taxid_accessions))
    except ZeroDivisionError:
        return None
    uniform_sample_counts = []
    for taxid in taxid_accessions:
        uniform_sample_counts.append((taxid,
                                      uniform_samples(taxid,
                                                      taxid_accessions[taxid],
                                                      uniform_number)))
    return uniform_sample_counts


def include_accession(accession, taxid, index, genomes_dir,
                      kmer_length, include_wild,
                      amino_acid, temp_dir="/localscratch", 
                      include_list=[True]):
    """
    Determine whether to include a genome in the sampling

    Parameters
    ----------
    accession: str
        The genome accession id
    taxid: int
        The taxonomic id where sampling is desired.
        The taxid must be in the genome's species lineage.
    index: dict
        The genomes index created
    kmer_length: int
        A positive integer representing the kmer length desired.
    include_wild: boolean
        True if wildcard DNA characters are desired.  False otherwise.

    Returns
    -------
    bool
        Return True if the genome should be included.
        Return False if the genome should not be included.

    """
    if not index['taxids'][taxid][accession] in include_list:
        return False
#     if not index['taxids'][taxid][accession]:
#         return False
    mean = index['genomes'][accession]['contig_mean']
    std = index['genomes'][accession]['contig_std']
    mx = index['genomes'][accession]['contig_max']
    cnt = index['genomes'][accession]['contig_count']
    if cnt > 5:
        inside_std = (kmer_length >= mean - _STD_DEV * std and
                      kmer_length <= mean + _STD_DEV * std and
                      kmer_length <= mx)
    else:
        inside_std = kmer_length <= mx
    if (kmer_length > _WILDCARD_KMER_T and not include_wild
        and not amino_acid and inside_std):
        file_locations_d = file_locations(accession, genomes_dir, index, temp_dir)
        fai_location = file_locations_d["fai"]
        fasta_location = file_locations_d["fasta_location"]
        taxid_file = None
        final_file = None
        (_,
         records_written,
         records_with_n) = get_random_bed_fast(_WILDCARD_SAMPLE_NUM,
                                               kmer_length,
                                               taxid,
                                               accession,
                                               fai_location,
                                               fasta_location,
                                               taxid_file,
                                               final_file,
                                               include_wild=include_wild,
                                               amino_acid=amino_acid,
                                               temp_dir=temp_dir)
        return (records_with_n / records_written < _WILDCARD_PERCENT_T)
    return inside_std


def uniform_samples(taxid, accession_sum, number):
    """
    Get a count of samples from each genome under taxid.  Does not do any
    sampling.

    Parameters
    ----------
    taxid: int
        A taxonomic id number to query from
    index: dict
        A dictionary representing genome locations and genome taxid
        associations
    number: int
        The number of random sequences to sample.

    Returns
    -------
    dict
        A dictionary keyed on accession ids.  The value is the number of
        sequences to sample from the corresponding genome.

    """
    accessions = accession_sum[0]
    genome_lengths = accession_sum[1]
    try:
        name = ncbi.get_taxid_translator([taxid])[taxid]
    except KeyError:
        name = ""
    except sqlite3.DatabaseError:
        name = ""
    sys.stderr.write("For {}:{}, will sample from "
                     "{} fasta files.\n".format(taxid, name, len(accessions)))
    sys.stderr.flush()
    for i, _ in enumerate(genome_lengths):
        if i == 0:
            continue
        genome_lengths[i] += genome_lengths[i-1]
    try:
        total_length = genome_lengths[-1]
    except IndexError as ie:
        print("Genome lengths are empty for taxid: {}".format(taxid),
              file=sys.stderr)
        raise ie
    accession_counts = defaultdict(int)
    for _ in range(number):
        i = binary_search(random.randint(0, total_length - 1),
                          genome_lengths, 0, len(genome_lengths) - 1)
        accession_counts[accessions[i]] += 1
    return accession_counts


def file_locations(accession, genomes_dir, index, temp_dir):
    """
    Get file locations for sampling from the fasta file.

    Parameters
    ----------
    accession: str
        The accession id of the genome.
    genomes_dir: str
        The location where the genomes or fasta files are stored.
    index: dict
        The genomes dictionary index created by Radogest.
    temp_dir: str
        The temporary directory to store files

    Returns
    -------
    dict
        A dictionary of file locations.

    """
    rand_string = "".join(random.choices(
        string.ascii_letters + string.digits, k=12))
    my_fasta = os.path.join(temp_dir,
                            accession + "_" +
                            rand_string +  "_random.fa")
    accession_location = os.path.join(genomes_dir +
                                      index['genomes']
                                      [accession]
                                      ['location'])
    onlyfiles = [f for f in os.listdir(accession_location) if
                 os.path.isfile(os.path.join(accession_location, f))]
    fasta_location = None
    twobit_location = None
    fai_location = None
    for f in onlyfiles:
        if (f.endswith(".fna") or
                f.endswith(".fasta") or
                f.endswith(".fa") or
                f.endswith(".faa")):
            fasta_location = os.path.join(accession_location, f)
        elif f.endswith(".2bit"):
            twobit_location = os.path.join(accession_location, f)
        elif f.endswith(".fai"):
            fai_location = os.path.join(accession_location, f)
    bedtools_file = os.path.join(temp_dir, accession + "_" +
                                 rand_string + "_random.bed")
    return {"my_fasta": my_fasta, "fasta_location": fasta_location,
            "twobit": twobit_location, "fai": fai_location,
            "bed": bedtools_file}


def get_fasta(accession_counts_list, length, index, genomes_dir,
<<<<<<< HEAD
              output, taxid_file, include_wild=False, 
              window_length=50, verbose=False,
              thresholding=False, chop=False,
              amino_acid=False,
              temp_dir='/localscratch/'):
=======
              output, taxid_file, include_wild=False,
              window_length=50, thresholding=False, amino_acid=False,
              temp_dir='/localscratch/', verbose=0):
>>>>>>> c55897cc
    """
    Save randomly sampled sequences in a fasta file written to output.

    Parameters
    ----------
    accession_counts_list: list
        A list of tuples.  The first element is the taxid associated with the
        genomes in the second element.  The second element is a dictionary
        keyed on accession number, and the value is the number of samples to
        take from that genome.
    length: int
        The number of bases to sample.  (The length of the string.)
    index: dict
        A dictionary representing information about genomes and taxids.
    genomes_dir: str
        The location of the root of where the fasta files are stored.
    output: writable
        A writable object to store fasta files too.  This could be an open
        file.
    taxid_file: writable
        A file-like object to store taxonomic ids that correspond to each
        sampled sequence.  Each taxonomic id will be on its own line.
    tmp: str
        A path to a directory to store temporary files.
    verbose: bool
        If True, print messages.
    thresholding: bool
        If True, use the whole genome if the samples requested is larger
        than the genome.  If False, and the genome is smaller than the
        samples requested, portions of the genome will be over represented
        because of random sampling.


    Returns
    -------
    int
        A count of the number of fasta records written.

    """
    final_file = SeqWriter(output, file_type='fasta')
    fasta_record_count = 0
    for taxid, accession_counts in accession_counts_list:
        for accession in accession_counts.keys():
            if accession_counts[accession] <= 0:
                continue
            if verbose > 1:
                sys.stderr.write("Writing fasta records for "
                                 "taxid {} from genome accession {}:\t".
                                 format(taxid, accession))
            # A thresholding feature.  If the genome is too small, use the
            # whole genome.
<<<<<<< HEAD
            if (thresholding and accession_counts[accession] > float(
                index['genomes'][accession]['contig_sum']) / length) or chop:
                records_written = chop_genomes([accession], length,
                                                index, genomes_dir, 
=======
            if thresholding and accession_counts[accession] > float(
                index['genomes'][accession]['contig_sum']) / length:
                records_written = split_genomes([accession], length,
                                                index, genomes_dir,
>>>>>>> c55897cc
                                                final_file,
                                                include_wild=include_wild,
                                                window_length=window_length)
                for _ in range(records_written):
                    taxid_file.write(str(taxid) + "\n")
                fasta_record_count += records_written
                continue
            file_locations_d = file_locations(accession, genomes_dir, index, temp_dir)
            fai_location = file_locations_d["fai"]
            fasta_location = file_locations_d["fasta_location"]
            get_random = True
            accession_cnt = 0
            while get_random:
                accession_number = accession_counts[accession] - accession_cnt
                bed_2bit_counts = get_random_bed_fast(accession_number,
                                                      length,
                                                      taxid,
                                                      accession,
                                                      fai_location,
                                                      fasta_location,
                                                      taxid_file,
                                                      final_file,
                                                      include_wild,
                                                      amino_acid,
                                                      temp_dir)
                get_random = not bed_2bit_counts[0]
                accession_cnt += bed_2bit_counts[1]
                if verbose > 1:
                    sys.stderr.write("amount: " + str(bed_2bit_counts[1]) +
                                     "  " +
                                     "N freq: " + str(bed_2bit_counts[2] /
                                                      (bed_2bit_counts[1] +
                                                       bed_2bit_counts[2])) +
                                     " ")
                    sys.stderr.flush()
            fasta_record_count += accession_cnt
            if verbose:
                sys.stderr.write("\n")
                sys.stderr.flush()
    return fasta_record_count


def get_random_bed_fast(number, length, taxid, accession, fai_location,
                        fasta_location, taxid_file, final_file,
                        include_wild=False, amino_acid=False,
                        temp_dir="/localscratch/"):
    """
    Get random nucleotide sequences from a bed file and a fasta file.  Exclude
    sequences with N's in them.

    Parameters
    ----------
    number: int
        The number of samples to take.
    length: int
        The length of the nucleotide sequence to get.
    taxid: int
        The taxonomic id to sample from
    accession: str
        A string indicating the accession id for a genome
    fai_location: str
        The location of the .fai faidx samtools index for the genome
    bedtoods_file: str
        The location to store the bedtools output file too.
    fasta_location: str
        The location of the fasta genome file
    my_fasta: str
        The location to store a temporary fasta file for random sampling.
    taxid_file: writable
        A writable object where taxids are written for each random sample.
    final_file: writable
        A writable object that stores the fasta records.  This file represents
        the end product of all of the random sampling.

    Returns
    -------
    (boolean, int, int)
        A boolean to indicated if the records written is equal to number.
        An integer counting the records written,
        and an integer of the records that had indeterminate N characters.

    """
    taxid = str(taxid)
    prefix = taxid + "_" + accession + "_"
    if number <= NUMBER_CUTOFF:
        my_sample = NUMBER_SAMPLE
    else:
        my_sample = int(number * SAMPLE_MULTIPLIER)
    with tempfile.NamedTemporaryFile(
        mode="w+",
        suffix=".bed",
        prefix=prefix,
        dir=temp_dir) as bedtools_fd, tempfile.NamedTemporaryFile(
            mode="w+",
            suffix=".fasta",
            prefix=prefix,
            dir=temp_dir) as my_fasta_fd:
        bedtools_file = bedtools_fd.name
        subprocess.run([BEDTOOLS + "bedtools", "random", "-l",
                        str(length), "-n",
                        str(my_sample), "-g",
                        fai_location], stdout=bedtools_fd)
        subprocess.run([BEDTOOLS + "bedtools", "getfasta", "-fi",
                        fasta_location, "-bed", bedtools_file],
                        stdout=my_fasta_fd)
        intermediate_fasta_file = SeqReader(my_fasta_fd.name, file_type='fasta')
        records_with_n = 0
        records_written = 0
        for fasta_record in intermediate_fasta_file:
            if records_written >= number:
                break
            record_id, record_seq = fasta_record
            record_seq = record_seq.upper()
            if not amino_acid and "N" in record_seq:
                records_with_n += 1
                if not include_wild:
                    continue
            record_id = accession + ":" + taxid + ":" + record_id
            if final_file:
                final_file.write((record_id, record_seq))
            if taxid_file:
                taxid_file.write(taxid + "\n")
            records_written += 1
        intermediate_fasta_file.close()
    return (records_written >= number, records_written, records_with_n)


"""
Runs multiple taxonomic id sampling instances in parallel.
Creates training, validation,
and testing data and puts them in directories that Plinko expects.

:Authors:
    Jacob Porter <jsporter@vt.edu>
"""


def get_sample(taxid, sublevels, index_dir, genomes_dir,
               number, length, data_dir,
               split=True, split_amount='0.8,0.1,0.1',
               include_wild=False,
<<<<<<< HEAD
               prob=_RC_PROB, 
               thresholding=False, 
               chop=False,
               window_length=50,
               amino_acid=False, temp_dir="/localscratch/"):
    index = pickle.load(open(index_dir, 'rb'))
    try: 
        strategy = index['select']['strategy']
    except KeyError:
        strategy = None
    print("The index selection strategy is {}".format(strategy), file=sys.stderr)
    if strategy == "GH":
        print("Getting the testing data with genome holdout.", 
              file=sys.stderr)
        test_count = get_sample_worker(taxid, sublevels, index, genomes_dir,
                                       number, length, data_dir,
                                       split=False, split_amount=split_amount,
                                       include_wild=include_wild, prob=prob,
                                       thresholding=thresholding,
                                       chop=chop,
                                       window_length=window_length,
                                       amino_acid=amino_acid, 
                                       temp_dir=temp_dir,
                                       include_list=[_TEST])
        shutil.move(os.path.join(data_dir, str(taxid), "train"), 
                    os.path.join(data_dir, str(taxid), "test"))
        print("Getting the training data with genome holdout.", 
              file=sys.stderr)
        train_count = get_sample_worker(taxid, sublevels, index, genomes_dir,
                                        number, length, data_dir,
                                        split=False, 
                                        split_amount=split_amount,
                                        include_wild=include_wild, prob=prob,
                                        thresholding=thresholding,
                                        chop=chop,
                                        window_length=window_length,
                                        amino_acid=amino_acid, 
                                        temp_dir=temp_dir,
                                        include_list=[_TRAIN])
        return tuple(map(operator.add, test_count, train_count))
    else:
        return get_sample_worker(taxid, sublevels, index, genomes_dir,
                                 number, length, data_dir,
                                 split=split, split_amount=split_amount, 
                                 include_wild=include_wild, prob=prob, 
                                 thresholding=thresholding, 
                                 chop=chop,
                                 window_length=window_length,
                                 amino_acid=amino_acid, temp_dir=temp_dir)
        

def get_sample_worker(taxid, sublevels, index, genomes_dir,
                      number, length, data_dir,
                      split=True, split_amount='0.8,0.1,0.1', 
                      include_wild=False,
                      prob=_RC_PROB, thresholding=False, chop=False,
                      window_length=50,
                      amino_acid=False, temp_dir="/localscratch/",
                      include_list=[True]):
=======
               prob=_RC_PROB, thresholding=False, window_length=50,
               amino_acid=False, temp_dir="/localscratch/",
               verbose=0):
>>>>>>> c55897cc
    """
    Get a random sample.  Create training, validation, and testing data sets
    and put them in the appropriate folders.

    Parameters
    ----------
    taxid: int
        An integer representing a taxonomic id
    sublevels: iterable
        A set of taxonomic ids below the taxid to sample from.
    index_dir: str
        A path to the pickled genomes index object.
    genomes_dir: str
        The location of the root of where the fasta files are stored.
    number: int
        The number of samples to take.
    length: int
        The number of bases for each sample
    data_dir: str
        The path to the data directory where fasta files will be written.
    split: bool
        Determine whether to split the data or not.
    split_amount: str
        A comma seperated list of floats representing the percentage of the
        data to be used for training, validation, and testing data
    tmp_dir: str
        A path to write temporary files to.  This could be on the local hard
        drive for better speed.

    Returns
    -------
    (int, int)
        A tuple of fasta records sampled and permuted records written.

    """
<<<<<<< HEAD
    accession_counts = uniform_samples_at_rank(index, sublevels, genomes_dir,
                                               number, length, 
                                               include_wild, amino_acid, 
                                               temp_dir, include_list)
=======
    index = pickle.load(open(index_dir, 'rb'))
    print("Determining accessions to sample from.", file=sys.stderr)
    sys.stderr.flush()
    accession_counts = uniform_samples_at_rank(index, sublevels, genomes_dir,
                                               number, length,
                                               include_wild, amino_acid,
                                               temp_dir)
>>>>>>> c55897cc
    if not accession_counts:
        print("{} has no sublevels.".format(taxid), file=sys.stderr)
        return (0, 0)
    print("Getting the kmer samples.", file=sys.stderr)
    sys.stderr.flush()
    fasta_path_init = os.path.join(temp_dir, str(taxid) + ".init.fasta")
    taxid_path = os.path.join(temp_dir, str(taxid) + ".taxid")
    fasta_file = open(fasta_path_init, "w")
    taxid_file = open(taxid_path, "w")
    fasta_records_count = get_fasta(accession_counts, length,
                                    index, genomes_dir, fasta_file,
                                    taxid_file, include_wild=include_wild,
                                    window_length=window_length,
                                    temp_dir=temp_dir,
                                    thresholding=thresholding,
<<<<<<< HEAD
                                    chop=chop,
                                    amino_acid=amino_acid)
=======
                                    amino_acid=amino_acid,
                                    verbose=verbose)
>>>>>>> c55897cc
    fasta_file.close()
    taxid_file.close()
    print("Finished getting the kmer samples.", file=sys.stderr)
    sys.stderr.flush()
    if not amino_acid:
        print("Getting the reverse complements.", file=sys.stderr)
        sys.stderr.flush()
        fasta_path = os.path.join(temp_dir, str(taxid) + ".fasta")
        _, _ = get_rc_fasta(fasta_path_init,
                            fasta_path,
                            prob=prob,
                            remove=False,
                            verbose=verbose)
        if os.path.isfile(fasta_path_init):
            os.remove(fasta_path_init)
    else:
        fasta_path = fasta_path_init
    print("Permuting the fasta records.", file=sys.stderr)
    sys.stderr.flush()
    permute_count = randomly_permute_fasta_taxid(fasta_path,
                                                 taxid_path,
                                                 fasta_path,
                                                 taxid_path,
                                                 split=split,
                                                 split_amount=split_amount)
    print("Writing the fasta file(s) to their final destination.",
          file=sys.stderr)
    sys.stderr.flush()
    for ext, ml_path in [(".train", "train"),
                         (".validate", "validate"),
                         (".test", "test")]:
        save_dir = os.path.join(data_dir, str(taxid), ml_path)
        if not os.path.exists(save_dir):
            try:
                os.makedirs(save_dir)
            except OSError as e:
                if e.errno != errno.EEXIST:
                    raise
        if not split:
            ext = ""
        shutil.copy(fasta_path + ext, os.path.join(save_dir,
                                                   str(taxid) + ".fasta"))
        shutil.copy(taxid_path + ext, os.path.join(save_dir,
                                                   str(taxid) + ".taxid"))
        try:
            os.remove(fasta_path + ext)
        except OSError as e:
            print("Error: %s - %s." % (e.filename, e.strerror))
        try:
            os.remove(taxid_path + ext)
        except OSError as e:
            print("Error: %s - %s." % (e.filename, e.strerror))
        if not split:
            break
    if os.path.isfile(fasta_path):
        os.remove(fasta_path)
    if os.path.isfile(taxid_path):
        os.remove(taxid_path)
    return fasta_records_count, permute_count


def create_directories(data_dir):
    """
    Create directories to put the data if they do not exist.

    Parameters
    ----------
    data_dir: str
        A path to the top level of the directory to put the data.

    Returns
    -------
    None

    """
    # ranks = ["superkingdom", "kingdom", "phylum",
    #         "class", "order", "family", "genus"]
    # data_sets = ["train", "test", "validate"]
    # for rank in ranks:
    # for data_set in data_sets:
    #     path = os.path.join(data_dir, rank, data_set)
    #     if not os.path.exists(path):
    #         try:
    #             os.makedirs(path)
    #         except OSError as e:
    #             if e.errno != errno.EEXIST:
    #                 raise


def parallel_sample(taxid_list, genomes_dir, ranks, index_dir, number, length,
<<<<<<< HEAD
                    data_dir, split, split_amount, processes, 
                    include_wild=False, prob=_RC_PROB, 
                    thresholding=False, chop=False,
                    window_length=100, 
                    amino_acid=False, temp_dir="/tmp"):
=======
                    data_dir, split, split_amount, processes,
                    include_wild=False, prob=_RC_PROB,
                    thresholding=False, window_length=100,
                    amino_acid=False, temp_dir="/localscratch/",
                    verbose=0):
>>>>>>> c55897cc
    """
    Get samples of data in parallel and writes them into files and a data
    directory that Plinko expects.

    Parameters
    ----------
    taxid_list: list<int>
        A list of ints representing taxonomic ids.
    genomes_dir: str
        The location of the root of where the fasta files are stored.
    ranks: dict
        The ranks object giving taxonomic ids at every rank.
    index_dir: str
        The path to the genomes index object.
    number: int
        The number of samples to take.
    length: int
        The number of bases for each sample.
    data_dir: str
        The path to the data directory where fasta files will be written.
    include_wild: bool
        When true, samples will include wild card characters.
        When false, samples will not include wild card characters.
    split: bool
        Determine whether to split the data or not.
    split_amount: str
        A comma seperated list of floating point values that represent how to
        split the training, validation, and test data sets.
    processes: int
        The number of processes to use.  This should be at or less than the
        number of physical cores that the CPU has.

    Returns
    -------
    list<(int, int)>
        A list of fasta records written by each process in the same order as
        the taxid_list.

    """
    # create_directories(data_dir)
    with Pool(processes=processes) as pool:
        process_list = []
        for taxid in taxid_list:
            sublevels = ranks[taxid]
            process_list.append(pool.apply_async(get_sample,
                                                 args=(taxid,
                                                       sublevels, index_dir,
                                                       genomes_dir,
                                                       number,
                                                       length, data_dir,
                                                       split,
                                                       split_amount,
                                                       include_wild,
                                                       prob,
                                                       thresholding,
                                                       chop,
                                                       window_length,
                                                       amino_acid,
                                                       temp_dir,
                                                       verbose)))
        output = []
        for taxid, process_desc in zip(taxid_list, process_list):
            counts = process_desc.get()
            output.append(counts)
            print("{}: {} samples drawn, {} samples written".
                  format(taxid, counts[0], counts[1]), file=sys.stderr)
        return output<|MERGE_RESOLUTION|>--- conflicted
+++ resolved
@@ -206,14 +206,9 @@
 
 
 def uniform_samples_at_rank(index, sublevels, genomes_dir,
-<<<<<<< HEAD
                             number, kmer_length, 
                             include_wild, amino_acid,
                             temp_dir, include_list):
-=======
-                            number, kmer_length,
-                            include_wild, amino_acid, temp_dir):
->>>>>>> c55897cc
     """
     Get a count of samples from each genome under the taxids given by ranks.
 
@@ -302,8 +297,6 @@
     """
     if not index['taxids'][taxid][accession] in include_list:
         return False
-#     if not index['taxids'][taxid][accession]:
-#         return False
     mean = index['genomes'][accession]['contig_mean']
     std = index['genomes'][accession]['contig_std']
     mx = index['genomes'][accession]['contig_max']
@@ -442,17 +435,11 @@
 
 
 def get_fasta(accession_counts_list, length, index, genomes_dir,
-<<<<<<< HEAD
               output, taxid_file, include_wild=False, 
               window_length=50, verbose=False,
               thresholding=False, chop=False,
               amino_acid=False,
-              temp_dir='/localscratch/'):
-=======
-              output, taxid_file, include_wild=False,
-              window_length=50, thresholding=False, amino_acid=False,
               temp_dir='/localscratch/', verbose=0):
->>>>>>> c55897cc
     """
     Save randomly sampled sequences in a fasta file written to output.
 
@@ -504,17 +491,10 @@
                                  format(taxid, accession))
             # A thresholding feature.  If the genome is too small, use the
             # whole genome.
-<<<<<<< HEAD
             if (thresholding and accession_counts[accession] > float(
                 index['genomes'][accession]['contig_sum']) / length) or chop:
                 records_written = chop_genomes([accession], length,
                                                 index, genomes_dir, 
-=======
-            if thresholding and accession_counts[accession] > float(
-                index['genomes'][accession]['contig_sum']) / length:
-                records_written = split_genomes([accession], length,
-                                                index, genomes_dir,
->>>>>>> c55897cc
                                                 final_file,
                                                 include_wild=include_wild,
                                                 window_length=window_length)
@@ -656,7 +636,6 @@
                number, length, data_dir,
                split=True, split_amount='0.8,0.1,0.1',
                include_wild=False,
-<<<<<<< HEAD
                prob=_RC_PROB, 
                thresholding=False, 
                chop=False,
@@ -716,11 +695,6 @@
                       window_length=50,
                       amino_acid=False, temp_dir="/localscratch/",
                       include_list=[True]):
-=======
-               prob=_RC_PROB, thresholding=False, window_length=50,
-               amino_acid=False, temp_dir="/localscratch/",
-               verbose=0):
->>>>>>> c55897cc
     """
     Get a random sample.  Create training, validation, and testing data sets
     and put them in the appropriate folders.
@@ -756,20 +730,12 @@
         A tuple of fasta records sampled and permuted records written.
 
     """
-<<<<<<< HEAD
+    print("Determining accessions to sample from.", file=sys.stderr)
+    sys.stderr.flush()
     accession_counts = uniform_samples_at_rank(index, sublevels, genomes_dir,
                                                number, length, 
                                                include_wild, amino_acid, 
                                                temp_dir, include_list)
-=======
-    index = pickle.load(open(index_dir, 'rb'))
-    print("Determining accessions to sample from.", file=sys.stderr)
-    sys.stderr.flush()
-    accession_counts = uniform_samples_at_rank(index, sublevels, genomes_dir,
-                                               number, length,
-                                               include_wild, amino_acid,
-                                               temp_dir)
->>>>>>> c55897cc
     if not accession_counts:
         print("{} has no sublevels.".format(taxid), file=sys.stderr)
         return (0, 0)
@@ -785,13 +751,9 @@
                                     window_length=window_length,
                                     temp_dir=temp_dir,
                                     thresholding=thresholding,
-<<<<<<< HEAD
                                     chop=chop,
-                                    amino_acid=amino_acid)
-=======
                                     amino_acid=amino_acid,
                                     verbose=verbose)
->>>>>>> c55897cc
     fasta_file.close()
     taxid_file.close()
     print("Finished getting the kmer samples.", file=sys.stderr)
@@ -852,49 +814,14 @@
         os.remove(taxid_path)
     return fasta_records_count, permute_count
 
-
-def create_directories(data_dir):
-    """
-    Create directories to put the data if they do not exist.
-
-    Parameters
-    ----------
-    data_dir: str
-        A path to the top level of the directory to put the data.
-
-    Returns
-    -------
-    None
-
-    """
-    # ranks = ["superkingdom", "kingdom", "phylum",
-    #         "class", "order", "family", "genus"]
-    # data_sets = ["train", "test", "validate"]
-    # for rank in ranks:
-    # for data_set in data_sets:
-    #     path = os.path.join(data_dir, rank, data_set)
-    #     if not os.path.exists(path):
-    #         try:
-    #             os.makedirs(path)
-    #         except OSError as e:
-    #             if e.errno != errno.EEXIST:
-    #                 raise
-
-
+  
 def parallel_sample(taxid_list, genomes_dir, ranks, index_dir, number, length,
-<<<<<<< HEAD
                     data_dir, split, split_amount, processes, 
                     include_wild=False, prob=_RC_PROB, 
                     thresholding=False, chop=False,
                     window_length=100, 
-                    amino_acid=False, temp_dir="/tmp"):
-=======
-                    data_dir, split, split_amount, processes,
-                    include_wild=False, prob=_RC_PROB,
-                    thresholding=False, window_length=100,
                     amino_acid=False, temp_dir="/localscratch/",
                     verbose=0):
->>>>>>> c55897cc
     """
     Get samples of data in parallel and writes them into files and a data
     directory that Plinko expects.
