"""
Construct a taxonomic rank tree hierarchy from the genomes index.

:Authors:
    Jacob Porter <jsporter@vt.edu>
"""
import sys
from collections import defaultdict
from random import shuffle

from ete3 import NCBITaxa
from tqdm import tqdm

ncbi = NCBITaxa()

<<<<<<< HEAD
DEBUG_TID = 554915
=======
DEBUG_TID = None
# Issue #34: 554915 has no rank, so it is being excluded by design.
>>>>>>> 805c72dc


def count_levels(tree, roots):
    """
    Count the number of taxid that are not leaves under the taxid under roots.

    Parameters
    ----------
    tree: dict
        The tree hierarchy.
    roots: list
        A list of taxonomic ids to search under.

    Returns
    -------
    dict
        A dictionary indexed on a taxonomic id root from roots.
        The first number is the number of taxonomic ids under root.
        The second number is the number of taxonomic ids under root that
        have only a single child.

    """
    counter_dict = {root: [0, 0] for root in roots}
    taxid_list = []
    for taxid in tree:
        lineage = ncbi.get_lineage(taxid)
        for root in roots:
            if root in lineage:
                taxid_list.append(taxid)
                counter_dict[root][0] = counter_dict[root][0] + 1
                if len(tree[taxid]) == 1:
                    counter_dict[root][1] = counter_dict[root][1] + 1
                break
    return counter_dict, taxid_list


def remove_only_children(tree, roots):
    """
    Remove nodes with only one child.  Reconnect parent nodes to their
    new children.

    Parameters
    ----------
    tree: dict
        The taxonomic tree.
    roots: iterable
        The root nodes in the tree to traverse down.

    Returns
    -------
    int
        The number of nodes removed.

    """
    nodes_deleted = 0
    for root in roots:
        deletion_list = []
        remapping = defaultdict(list)
        remove_only_children_traversal(tree, root, deletion_list, remapping)
        for taxid in remapping:
            for old_child, new_child in remapping[taxid]:
                tree[taxid].remove(old_child)
                tree[taxid].append(new_child)
        for taxid in deletion_list:
            del tree[taxid]
        nodes_deleted += len(deletion_list)
    return nodes_deleted


def remove_only_children_traversal(tree, node, deletion_list, remapping):
    """
    Traverse the taxonomic tree (depth-first search) to identify nodes
    with only one child.  Gives a remapping from parents to children.

    Parameters
    ----------
    tree: dict
        The taxonomic tree.
    node: int
        The rooth node to start searching.
    deletion_list: list
        A list to store taxonomic ids to delete.
    remapping: defaultdict(list)
        A mapping between parents and their [(old_child, new_child), ..., ]

    Returns
    -------
    (int, int)
        A taxonomic node and its number of children.

    """
    children = tree[node]
    if len(children) == 0:
        return (node, 0)
    for child in children:
        ret_node, amount = remove_only_children_traversal(
            tree, child, deletion_list, remapping)
        if ret_node != child and len(children) != 1:
            remapping[node].append((child, ret_node))
    if len(children) == 1:
        deletion_list.append(node)
        return ret_node, amount
    else:
        return (node, len(children))


def check_leaves_species(taxid, tree):
    """
    Validate that the leaves of the tree are all species.

    Parameters
    ----------
    taxid: int
        An integer representing a taxonomic id.
    tree: dict
        A dictionary representing the taxonomic tree.

    Returns
    -------
    list
        A list of taxonomic ids that are leaves and that are not species.

    """
    if not tree[taxid] and 'species' not in ncbi.get_rank([taxid])[taxid]:
        return [taxid]
    elif not tree[taxid]:
        return []
    list_of_taxid = []
    for child in tree[taxid]:
        list_of_taxid + check_leaves_species(child, tree)
    return list_of_taxid


def make_tree(index, verbose=False):
    """
    Construct a tree hierarchy using conventional ranks from the genomes index.

    Parameters
    ----------
    index: dict
        The all genomes index
    verbose: boolean
        Print additional output.

    Returns
    -------
    tuple: (dict, int, int, int, dict, list<str>)
        1. ranks: The tree dictionary
        2. unclassified_to_remove: A count of the unclassified species removed.
        3. empties_remove: Empty ranks removed.
        4. children_removed: The amount of children removed.
        5. counter_dict: A dictionary of counts.
        6. taxid_list: The non-leaf taxonomic id in a random order.

    """
    def print_debug(msg):
        if DEBUG_TID:
            print("{} {}:".format(msg, DEBUG_TID), ranks[DEBUG_TID])
    
    rank_list = [
        "superkingdom", "kingdom", "phylum", "class", "order", "family",
        "genus", "species"
    ]
    # What does this do?
    # missing_ranks = defaultdict(list)
    looked_at = {}
    ranks = defaultdict(set)
    print("Creating the initial tree.", file=sys.stderr)
    for accession in tqdm(index['genomes']):
        try:
            taxid = int(index['genomes'][accession]['taxid'])
        except KeyError:
            print("WARNING: Could not find a key for: {}".format(accession),
                  file=sys.stderr)
            continue
        if taxid in looked_at:
            continue
        if not index['taxids'][taxid]:
            continue
        lineage_rank = ncbi.get_rank(ncbi.get_lineage(taxid))
        lineage_rank = {
            lineage_rank[key]: key
            for key in lineage_rank if lineage_rank[key] != 'no rank'
        }
        looked_at[taxid] = True
        text_translator = ncbi.get_taxid_translator(ncbi.get_lineage(taxid))
        exclude = False
        for text in text_translator.values():
            if (len(lineage_rank) <= 2 or
                    # 'unclassified' in text or  # Include unclassified?
                    'uncultured' in text or 'RNA virus' in text
                    or 'satellite RNA' in text
                    or 'environmental samples' in text):
                exclude = True
                break
        if exclude:
            continue
        for i, rank in enumerate(rank_list):
            if i == len(rank_list) - 1:
                break
            if rank not in lineage_rank:
                continue
            for j in range(i + 1, len(rank_list)):
                if rank_list[j] in lineage_rank:
                    ranks[lineage_rank[rank]].add(lineage_rank[rank_list[j]])
                    break
    for taxid in ranks:
        ranks[taxid] = list(ranks[taxid])
    print_debug("Initial")
    unclassified = []
    print("Removing species with 'unclassified' in their lineage.",
          file=sys.stderr)
    for parent in tqdm(ranks):
        for taxid in ranks[parent]:
            if 'species' in ncbi.get_rank([taxid])[taxid]:
                text_translator = ncbi.get_taxid_translator(
                    ncbi.get_lineage(taxid))
                exclude = False
                for text in text_translator.values():
                    if 'unclassified' in text.lower():
                        if verbose:
                            print(text_translator, file=sys.stderr)
                        exclude = True
                        break
                if exclude:
                    unclassified.append(taxid)
    unclassified_to_remove = len(unclassified)
    for taxid in ranks:
        for species in unclassified:
            if species in ranks[taxid]:
                ranks[taxid].remove(species)
    print_debug("Unclassified")
    # Add the root node for eukaryotes, bacteria, viruses, archaea
    ranks[1] = [2759, 2, 10239, 2157]
    print("Removing nodes with only one child.", file=sys.stderr)
    children_removed = remove_only_children(ranks, [1, 12884])
    remove_domains = [domain for domain in ranks[1] if not ranks[domain]]
    for domain in remove_domains:
        ranks[1].remove(domain)
    print_debug("Removed child")
    print("Removing empties.", file=sys.stderr)
    empties_remove = 0
    to_delete = []
    for taxid in ranks:
        if not ranks[taxid]:
            to_delete.append(taxid)
            empties_remove += 1
    for taxid in to_delete:
        del ranks[taxid]
    print_debug("Remove empties")
    print("Counting the levels and producing the taxonomic id list.",
          file=sys.stderr)
    counter_dict, taxid_list = count_levels(ranks, ranks[1])
    taxid_list = [1] + taxid_list
    shuffle(taxid_list)
    return (ranks, unclassified_to_remove, empties_remove, children_removed,
            counter_dict, taxid_list)<|MERGE_RESOLUTION|>--- conflicted
+++ resolved
@@ -13,12 +13,8 @@
 
 ncbi = NCBITaxa()
 
-<<<<<<< HEAD
-DEBUG_TID = 554915
-=======
 DEBUG_TID = None
 # Issue #34: 554915 has no rank, so it is being excluded by design.
->>>>>>> 805c72dc
 
 
 def count_levels(tree, roots):
